// Import necessary modules
<<<<<<< HEAD
const { Client, LocalAuth } = require('whatsapp-web.js');
const config = require('./config');
const { setupCommandHandlers } = require('./handlers/commandHandler');
const { formatMessage } = require('./utils/messageFormatter');
const qrcode = require('qrcode-terminal');
=======
const { Client, LocalAuth } = require("whatsapp-web.js");
const config = require("./config");
const { setupCommandHandlers } = require("./handlers/commandHandler");
const { formatMessage } = require("./utils/messageFormatter");
>>>>>>> e4ca408a

// --- Bot Initialization ---
const client = new Client({
  authStrategy: new LocalAuth({
    clientId: config.BOT_CLIENT_ID,
  }),
  puppeteer: config.PUPPETEER_OPTIONS,
});

// --- User Session and State Management ---
// Stores user access tokens: { 'whatsapp_id': 'access_token' }
const userTokens = new Map();
// Stores user conversation states for multi-step commands: { 'whatsapp_id': { command: 'login', step: 1, data: {} } }
const userStates = new Map();

// --- Bot Event Handlers ---
<<<<<<< HEAD
client.on('qr', (qr) => {
    console.log('QR RECEIVED');
    qrcode.generate(qr, { small: true });
=======
client.on("qr", (qr) => {
  console.log("QR RECEIVED", qr);
  // You can use a library like 'qrcode-terminal' to display the QR in the console:
  require("qrcode-terminal").generate(qr, { small: true });
>>>>>>> e4ca408a
});

client.on("ready", () => {
  console.log("Client is ready! WhatsApp Disaster Bot is Online!");
  // Optional: Send a startup message to a specific number for confirmation
  // client.sendMessage('YOUR_WHATSAPP_NUMBER@c.us', 'Hello! I am your disaster management bot and I am online. Type !help to see what I can do.');
});

client.on("message", async (msg) => {
  const senderId = msg.from;
  const text = msg.body.toLowerCase().trim();

  // Check if the user is in a multi-step conversation
  const currentState = userStates.get(senderId);

  try {
    // Handle the command
    await setupCommandHandlers(
      client,
      msg,
      text,
      senderId,
      currentState,
      userTokens,
      userStates,
    );
  } catch (error) {
    console.error("Error handling message:", error);
    msg.reply(
      formatMessage.error(
        "Sorry, an error occurred while processing your request. Please try again later.",
      ),
    );
  }
});

// --- Start the Bot ---
client.initialize().catch((err) => {
  console.error("Failed to initialize the bot:", err);
});

// Export maps for other modules to access
module.exports = {
  userTokens,
  userStates,
};<|MERGE_RESOLUTION|>--- conflicted
+++ resolved
@@ -1,16 +1,8 @@
 // Import necessary modules
-<<<<<<< HEAD
-const { Client, LocalAuth } = require('whatsapp-web.js');
-const config = require('./config');
-const { setupCommandHandlers } = require('./handlers/commandHandler');
-const { formatMessage } = require('./utils/messageFormatter');
-const qrcode = require('qrcode-terminal');
-=======
 const { Client, LocalAuth } = require("whatsapp-web.js");
 const config = require("./config");
 const { setupCommandHandlers } = require("./handlers/commandHandler");
 const { formatMessage } = require("./utils/messageFormatter");
->>>>>>> e4ca408a
 
 // --- Bot Initialization ---
 const client = new Client({
@@ -27,16 +19,10 @@
 const userStates = new Map();
 
 // --- Bot Event Handlers ---
-<<<<<<< HEAD
-client.on('qr', (qr) => {
-    console.log('QR RECEIVED');
-    qrcode.generate(qr, { small: true });
-=======
 client.on("qr", (qr) => {
   console.log("QR RECEIVED", qr);
   // You can use a library like 'qrcode-terminal' to display the QR in the console:
   require("qrcode-terminal").generate(qr, { small: true });
->>>>>>> e4ca408a
 });
 
 client.on("ready", () => {
