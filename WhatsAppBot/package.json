{
<<<<<<< HEAD
	"name": "whatsapp-bot",
	"version": "1.0.0",
	"description": "WhatsApp bot using whatsapp-web.js",
	"main": "main.js",
	"dependencies": {
		"axios": "^1.10.0",
		"form-data": "^4.0.3",
		"puppeteer": "^24.14.0",
		"qrcode-terminal": "^0.12.0",
		"whatsapp-web.js": "^1.31.0"
	},
	"scripts": {
		"start": "node main.js",
		"dev": "nodemon main.js"
	},
	"engines": {
		"node": ">=16.0.0"
	},
	"author": "",
	"license": "MIT"
=======
  "name": "whatsapp-bot",
  "version": "1.0.0",
  "description": "WhatsApp bot using whatsapp-web.js",
  "main": "main.js",
  "dependencies": {
    "axios": "^1.10.0",
    "form-data": "^4.0.3",
    "puppeteer": "^24.14.0",
    "qrcode-terminal": "^0.12.0",
    "whatsapp-web.js": "^1.34.1"
  },
  "scripts": {
    "start": "node main.js",
    "dev": "nodemon main.js"
  },
  "engines": {
    "node": ">=16.0.0"
  },
  "author": "",
  "license": "MIT"
>>>>>>> e4ca408a
}<|MERGE_RESOLUTION|>--- conflicted
+++ resolved
@@ -1,26 +1,4 @@
 {
-<<<<<<< HEAD
-	"name": "whatsapp-bot",
-	"version": "1.0.0",
-	"description": "WhatsApp bot using whatsapp-web.js",
-	"main": "main.js",
-	"dependencies": {
-		"axios": "^1.10.0",
-		"form-data": "^4.0.3",
-		"puppeteer": "^24.14.0",
-		"qrcode-terminal": "^0.12.0",
-		"whatsapp-web.js": "^1.31.0"
-	},
-	"scripts": {
-		"start": "node main.js",
-		"dev": "nodemon main.js"
-	},
-	"engines": {
-		"node": ">=16.0.0"
-	},
-	"author": "",
-	"license": "MIT"
-=======
   "name": "whatsapp-bot",
   "version": "1.0.0",
   "description": "WhatsApp bot using whatsapp-web.js",
@@ -41,5 +19,4 @@
   },
   "author": "",
   "license": "MIT"
->>>>>>> e4ca408a
 }